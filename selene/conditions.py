--- conflicted
+++ resolved
@@ -3,10 +3,12 @@
 from selene.common.none_object import NoneObject
 from selene.exceptions import ConditionNotSatisfiedException
 
+
 or_not_to_be = lambda: True
 
 
 class Condition(object):
+
     def __init__(self):
         self.found = NoneObject('Condition#found')
 
@@ -31,28 +33,9 @@
             \texpected: {expected}
             \t  actual: {actual}
         """.format(element=self.identity(),
-<<<<<<< HEAD
                    locator=self.entity,
                    expected=expected_string,
                    actual=actual_string)
-=======
-                   locator=self._get_entity_locator(self.entity),
-                   expected=expected_string,
-                   actual=actual_string)
-
-    def _get_entity_locator(self, entity):
-        locator = entity._locator
-        if self._is_chained_locator(locator):
-            parent_locator = self._get_entity_locator(locator._element)
-            return "{} > {}".format(parent_locator, locator._by)
-        return locator._by
-
-    def _is_chained_locator(self, locator):
-        try:
-            return locator._element
-        except AttributeError:
-            return False
->>>>>>> d6edcf50
 
     def description(self):
         return "%s expecting: %s" % (self.__class__.__name__, self.expected())
@@ -84,6 +67,7 @@
 
 
 class CollectionCondition(Condition):
+
     def identity(self):
         return "elements"
 
@@ -131,7 +115,6 @@
 class Enabled(Condition):
     def apply(self):
         return self.found.is_enabled()
-
 
 enabled = Enabled()
 
@@ -141,7 +124,6 @@
     """
     checks if element exist in DOM
     """
-
     def apply(self):
         return True
 
@@ -159,6 +141,7 @@
 
 
 class css_class(Condition):
+
     def __init__(self, class_attribute_value):
         # type: (str) -> None
         self.expected_containable_class = class_attribute_value
@@ -176,6 +159,7 @@
 
 
 class attribute(Condition):
+
     def __init__(self, name, value):
         # type: (str, str) -> None
         self.name = name
@@ -192,9 +176,7 @@
     def actual(self):
         return self.actual_value
 
-
 blank = attribute('value', '')
-
 
 #########################
 # COLLECTION CONDITIONS #
@@ -202,6 +184,7 @@
 
 
 class texts(CollectionCondition):
+
     def __init__(self, *expected_texts):
         self.expected_texts = expected_texts
         self.actual_texts = None
@@ -222,11 +205,12 @@
 
 
 class exact_texts(texts):
+
     def compare_fn(self):
         return eq
 
-
 class size(CollectionCondition):
+
     def __init__(self, expected_size):
         self.expected_size = expected_size
         self.actual_size = None
@@ -246,6 +230,7 @@
 
 
 class size_at_least(CollectionCondition):
+
     def __init__(self, minimum_size):
         self.minimum_size = minimum_size
         self.actual_size = None
