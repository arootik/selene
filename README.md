--- conflicted
+++ resolved
@@ -45,26 +45,6 @@
 - [Changelog](#changelog)
 
 ## Versions
-<<<<<<< HEAD
-  
-* Latest recommended version to use is >= [2.0.0b17](https://pypi.org/project/selene/2.0.0b17/)
-  * it's a completely new version of selene, with improved API and speed
-  * supports 3.7 <= python <= 3.10,
-  * bundled with Selenium >= 4.1
-  * it's incompatible with [1.x](https://github.com/yashaka/selene/tree/1.x)
-  * current master branch is pointed to 2.x
-  * yet in alpha/beta stage, refining API, improving "migratability", and testing
-  * it looks pretty stable, most users already upgraded to 2.0 alpha/beta
-
-* Latest version marked as stable is: [1.0.2](https://pypi.org/project/selene/1.0.2/)
-  * it is main version used by most selene users during last 2 years
-  * it was proven to be stable for production use
-  * its sources and corresponding README version can be found at [1.x](https://github.com/yashaka/selene/tree/1.x) branch.
-  * supports python 2.7, 3.5, 3.6, 3.7
-  
-THIS README DESCRIBES THE USAGE OF THE PRE-RELEASE version of Selene. For older docs look at [1.x](https://github.com/yashaka/selene/tree/1.x) branch.
-  
-=======
 
 - Latest recommended version to use is [2.0.0b14+][latest-recommended-version]
     - it's a completely new version of selene, with improved API and speed
@@ -83,7 +63,6 @@
 
 THIS README DESCRIBES THE USAGE OF THE PRE-RELEASE version of Selene. For older docs look at [1.x][brunch-ver-1] branch.
 
->>>>>>> 74139968
 ### Migration guide
 
 From `1.0.2` to `2.0.0b<LATEST>`:
@@ -245,13 +224,7 @@
 
 # AND chromedriver executable available in $PATH
 
-<<<<<<< HEAD
 # WHEN:
-=======
-WHEN:
-
-```python
->>>>>>> 74139968
 from selene import Browser, Config
 
 browser = Browser(
@@ -322,11 +295,7 @@
 browser.open('/ncr')
 ```
 
-<<<<<<< HEAD
 You can simply use the browser instance predefined for you in `selene` module:
-=======
-You can simply use the browser and config instance predefined for you in `selene.support.shared` module:
->>>>>>> 74139968
 
 ```python
 from selene import browser
@@ -337,11 +306,7 @@
 browser.open('/ncr')
 ```
 
-<<<<<<< HEAD
 So you don't need to create you driver instance manually. It will be created for you automatically.
-=======
-So you don't need to create your driver instance manually. It will be created for you automatically.
->>>>>>> 74139968
 
 Yet, if you need some special case, like working with remote driver, etc., you can still use shared browser object, while providing driver to it through:
 
