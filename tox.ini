[tox]
envlist = py{27}
#envlist = py{27,35}
recreate = True

[testenv]
passenv = DISPLAY
basepython =
    py27: python2.7
<<<<<<< HEAD
    py35: python3.5
=======
#    py35: python3.5
>>>>>>> 9ffeb7b1
deps =
    -r{toxinidir}/requirements.txt
    -r{toxinidir}/test-requirements.txt
commands = py.test -sv tests/ --tb=short<|MERGE_RESOLUTION|>--- conflicted
+++ resolved
@@ -4,14 +4,8 @@
 recreate = True
 
 [testenv]
+envdir = {toxinidir}/.env
 passenv = DISPLAY
-basepython =
-    py27: python2.7
-<<<<<<< HEAD
-    py35: python3.5
-=======
-#    py35: python3.5
->>>>>>> 9ffeb7b1
 deps =
     -r{toxinidir}/requirements.txt
     -r{toxinidir}/test-requirements.txt
