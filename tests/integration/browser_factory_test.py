--- conflicted
+++ resolved
@@ -1,36 +1,26 @@
 import pytest
 
-<<<<<<< HEAD
 import selene
 from selene import factory
 from selene.browsers import Browser
 from selene.common.none_object import NoneObject
-=======
-from selene import factory
-from selene.browsers import Browser
->>>>>>> 76d0010d
+
 from selene.tools import get_driver, set_driver
 from tests.acceptance.helpers.helper import get_test_driver
 
 
 @pytest.mark.parametrize("browser_name", ["firefox",
                                           "chrome"])
-<<<<<<< HEAD
-def test_factory_can_start_browser_maximized(browser_name):
-=======
 def test__start_driver(browser_name):
->>>>>>> 76d0010d
+
     driver = factory._start_driver(browser_name)
     assert driver.name == browser_name
 
 
 @pytest.mark.parametrize("browser_name", ["firefox",
                                           "chrome"])
-<<<<<<< HEAD
-def test_factory_can_create_browser(browser_name):
-=======
+
 def test_ensure_driver_started(browser_name):
->>>>>>> 76d0010d
     factory.ensure_driver_started(browser_name)
     assert get_driver().name == browser_name
 
